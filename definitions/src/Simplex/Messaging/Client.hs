--- conflicted
+++ resolved
@@ -11,10 +11,7 @@
 module Simplex.Messaging.Client where
 
 import Control.Monad.Trans.Except
-<<<<<<< HEAD
-=======
 import Control.Protocol (PartyCmd (..))
->>>>>>> b5a04ad1
 import Polysemy.Internal
 import Simplex.Messaging.Protocol
 
@@ -59,22 +56,14 @@
 
 rApi ::
   Member SimplexRecipient r =>
-<<<<<<< HEAD
-  Command from '(Recipient, s, s') a ->
-=======
   SimplexCommand from (Cmd Recipient s s') a ->
->>>>>>> b5a04ad1
   Connection Recipient s ->
   Sem r (Either String (a, Connection Recipient s'))
 rApi cmd conn = send $ Api cmd conn
 
 rAction ::
   Member SimplexRecipient r =>
-<<<<<<< HEAD
-  Command '(Recipient, s, s') to a ->
-=======
   SimplexCommand (Cmd Recipient s s') to a ->
->>>>>>> b5a04ad1
   Connection Recipient s ->
   Either String a ->
   Sem r (Either String (Connection Recipient s'))
@@ -82,22 +71,14 @@
 
 sApi ::
   Member SimplexSender r =>
-<<<<<<< HEAD
-  Command from '(Sender, s, s') a ->
-=======
   SimplexCommand from (Cmd Sender s s') a ->
->>>>>>> b5a04ad1
   Connection Sender s ->
   Sem r (Either String (a, Connection Sender s'))
 sApi cmd conn = send $ Api cmd conn
 
 sAction ::
   Member SimplexSender r =>
-<<<<<<< HEAD
-  Command '(Sender, s, s') to a ->
-=======
   SimplexCommand (Cmd Sender s s') to a ->
->>>>>>> b5a04ad1
   Connection Sender s ->
   Either String a ->
   Sem r (Either String (Connection Sender s'))
