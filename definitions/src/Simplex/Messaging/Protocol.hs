--- conflicted
+++ resolved
@@ -93,66 +93,6 @@
 
 data SimplexParty (p :: Party) m a where
   Api ::
-<<<<<<< HEAD
-    Command from '(p, s, s') x ->
-    Connection p s ->
-    SimplexParty p m (Either String (x, Connection p s'))
-  Action ::
-    Command '(p, s, s') to x ->
-    Connection p s ->
-    Either String x ->
-    SimplexParty p m (Either String (Connection p s'))
-
-type ProtocolState = (ConnState, ConnState, ConnState)
-
-type family HasProtoSt (s :: ProtocolState) :: Constraint where
-  HasProtoSt '(rs, bs, ss) =
-    ( HasState Recipient rs,
-      HasState Broker bs,
-      HasState Sender ss
-    )
-
-type family ConnSt (p :: Party) (s :: ProtocolState) :: ConnState where
-  ConnSt Recipient '(rs, _, _) = rs
-  ConnSt Broker '(_, bs, _) = bs
-  ConnSt Sender '(_, _, ss) = ss
-
-type family ProtoSt (s :: ProtocolState) from fs' to ts' :: ProtocolState where
-  ProtoSt s from fs' to ts' =
-    '( PartySt Recipient s from fs' to ts',
-       PartySt Broker s from fs' to ts',
-       PartySt Sender s from fs' to ts'
-     )
-
-type family PartySt (p :: Party) (s :: ProtocolState) from fs' to ts' :: ConnState where
-  PartySt from _ from fs' _ _ = fs'
-  PartySt to _ _ _ to ts' = ts'
-  PartySt p s _ _ _ _ = ConnSt p s
-
-data ProtocolCmd (s :: ProtocolState) (s' :: ProtocolState) (a :: Type) :: Type where
-  Start :: String -> ProtocolCmd s s ()
-  ProtocolCmd ::
-    (HasProtoSt s, HasState from fs', HasState to ts') =>
-    Sing from ->
-    Sing to ->
-    Command '(from, ConnSt from s, fs') '(to, ConnSt to s, ts') a ->
-    ProtocolCmd s (ProtoSt s from fs' to ts') a
-
-type Protocol = XFree ProtocolCmd
-
-infix 6 ->:
-
-(->:) ::
-  (HasProtoSt s, HasState from fs', HasState to ts') =>
-  Sing from ->
-  Sing to ->
-  Command '(from, ConnSt from s, fs') '(to, ConnSt to s, ts') a ->
-  Protocol s (ProtoSt s from fs' to ts') a
-(->:) f t c = xfree $ ProtocolCmd f t c
-
-start :: String -> Protocol s s ()
-start = xfree . Start
-=======
     SimplexCommand from (Cmd p s s') x ->
     Connection p s ->
     SimplexParty p m (Either String (x, Connection p s'))
@@ -160,5 +100,4 @@
     SimplexCommand (Cmd p s s') to x ->
     Connection p s ->
     Either String x ->
-    SimplexParty p m (Either String (Connection p s'))
->>>>>>> b5a04ad1
+    SimplexParty p m (Either String (Connection p s'))