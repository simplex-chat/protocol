--- conflicted
+++ resolved
@@ -31,14 +31,10 @@
 import Simplex.Messaging.Agent.Env.SQLite
 import Simplex.Messaging.Agent.Transmission
 import Simplex.Messaging.Client (smpDefaultConfig)
-<<<<<<< HEAD
 import Simplex.Messaging.Parsers (parseAll)
-import Simplex.Messaging.Util (bshow, raceAny_)
-=======
 import Simplex.Messaging.Util (raceAny_)
 import Styled
 import System.Console.ANSI.Types
->>>>>>> d6cd8282
 import System.Directory (getAppUserDataDirectory)
 import Types
 
@@ -207,11 +203,7 @@
 receiveFromChatTerm :: ChatClient -> ChatTerminal -> IO ()
 receiveFromChatTerm t ct = forever $ do
   atomically (readTBQueue $ inputQ ct)
-<<<<<<< HEAD
-    >>= processOrError . parseAll chatCommandP
-=======
-    >>= processOrError . A.parseOnly (chatCommandP <* A.endOfInput) . encodeUtf8 . T.pack
->>>>>>> d6cd8282
+    >>= processOrError . parseAll chatCommandP . encodeUtf8 . T.pack
   where
     processOrError = \case
       Left err -> writeOutQ . ErrorInput $ B.pack err
